{
  "name": "protovalidate-example",
  "version": "1.0.0",
  "private": true,
  "license": "Apache-2.0",
  "scripts": {
    "start": "tsx src/basic.ts",
    "generate": "buf generate",
    "postgenerate": "license-header src/gen",
    "build": "tsc --project tsconfig.json --outDir ./dist/esm",
    "format": "biome format --write",
    "lint": "biome lint --error-on-warnings && buf lint",
    "license-header": "license-header"
  },
  "type": "module",
  "dependencies": {
    "@bufbuild/protobuf": "^2.8.0",
    "@bufbuild/protovalidate": "^1.0.0"
  },
  "devDependencies": {
<<<<<<< HEAD
    "@bufbuild/buf": "^1.57.2",
    "@bufbuild/protoc-gen-es": "^2.9.0",
=======
    "@bufbuild/buf": "^1.59.0",
    "@bufbuild/protoc-gen-es": "^2.8.0",
>>>>>>> ad68eab1
    "@standard-schema/spec": "^1.0.0"
  }
}<|MERGE_RESOLUTION|>--- conflicted
+++ resolved
@@ -18,13 +18,8 @@
     "@bufbuild/protovalidate": "^1.0.0"
   },
   "devDependencies": {
-<<<<<<< HEAD
-    "@bufbuild/buf": "^1.57.2",
+    "@bufbuild/buf": "^1.59.0",
     "@bufbuild/protoc-gen-es": "^2.9.0",
-=======
-    "@bufbuild/buf": "^1.59.0",
-    "@bufbuild/protoc-gen-es": "^2.8.0",
->>>>>>> ad68eab1
     "@standard-schema/spec": "^1.0.0"
   }
 }