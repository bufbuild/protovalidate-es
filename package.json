{
  "private": true,
  "scripts": {
    "clean": "git clean -Xdf",
    "all": "turbo run --ui tui build format test lint attw license-header update-readme",
    "setversion": "node scripts/set-workspace-version.js",
    "postsetversion": "npm run all",
    "release": "npm run all && node scripts/release.js",
    "format": "biome format --write",
    "license-header": "license-header --ignore 'packages/**'",
    "lint": "biome lint --error-on-warnings"
  },
  "workspaces": [
    "packages/protovalidate",
    "packages/protovalidate-testing",
    "packages/example",
    "packages/upstream"
  ],
  "type": "module",
  "packageManager": "npm@10.9.0",
  "licenseHeader": {
    "licenseType": "apache",
    "yearRange": "2024-2025",
    "copyrightHolder": "Buf Technologies, Inc."
  },
  "devDependencies": {
    "@arethetypeswrong/cli": "^0.18.2",
    "@biomejs/biome": "^1.9.4",
    "@bufbuild/buf": "^1.59.0",
    "@bufbuild/license-header": "^0.0.4",
<<<<<<< HEAD
    "@bufbuild/protoc-gen-es": "^2.9.0",
    "@types/node": "^24.6.2",
=======
    "@bufbuild/protoc-gen-es": "^2.8.0",
    "@types/node": "^24.10.1",
>>>>>>> ad68eab1
    "tsx": "^4.20.6",
    "turbo": "^2.6.0",
    "typescript": "^5.9.3"
  }
}<|MERGE_RESOLUTION|>--- conflicted
+++ resolved
@@ -28,13 +28,8 @@
     "@biomejs/biome": "^1.9.4",
     "@bufbuild/buf": "^1.59.0",
     "@bufbuild/license-header": "^0.0.4",
-<<<<<<< HEAD
     "@bufbuild/protoc-gen-es": "^2.9.0",
-    "@types/node": "^24.6.2",
-=======
-    "@bufbuild/protoc-gen-es": "^2.8.0",
     "@types/node": "^24.10.1",
->>>>>>> ad68eab1
     "tsx": "^4.20.6",
     "turbo": "^2.6.0",
     "typescript": "^5.9.3"
